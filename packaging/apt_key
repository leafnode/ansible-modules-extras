#!/usr/bin/python
# -*- coding: utf-8 -*-

# (c) 2012, Michael DeHaan <michael.dehaan@gmail.com>
# (c) 2012, Jayson Vantuyl <jayson@aggressive.ly>
#
# This file is part of Ansible
#
# Ansible is free software: you can redistribute it and/or modify
# it under the terms of the GNU General Public License as published by
# the Free Software Foundation, either version 3 of the License, or
# (at your option) any later version.
#
# Ansible is distributed in the hope that it will be useful,
# but WITHOUT ANY WARRANTY; without even the implied warranty of
# MERCHANTABILITY or FITNESS FOR A PARTICULAR PURPOSE.  See the
# GNU General Public License for more details.
#
# You should have received a copy of the GNU General Public License
# along with Ansible.  If not, see <http://www.gnu.org/licenses/>.

DOCUMENTATION = '''
---
module: apt_key
author: Jayson Vantuyl & others
version_added: "1.0"
short_description: Add or remove an apt key
description:
    - Add or remove an I(apt) key, optionally downloading it
notes:
    - doesn't download the key unless it really needs it
    - as a sanity check, downloaded key id must match the one specified
    - best practice is to specify the key id and the url
options:
    id:
        required: false
        default: none
        description:
            - identifier of key
    data:
        required: false
        default: none
        description:
            - keyfile contents
    file:
        required: false
        default: none
        description:
            - keyfile path
    keyring:
        required: false
        default: none
        description:
            - path to specific keyring file in /etc/apt/trusted.gpg.d
        version_added: "1.3"
    url:
        required: false
        default: none
        description:
            - url to retrieve key from.
    keyserver:
        required: false
        default: none
        description:
            - keyserver to retrieve key from.
    state:
        required: false
        choices: [ absent, present ]
        default: present
        description:
            - used to specify if key is being added or revoked
    validate_certs:
        description:
            - If C(no), SSL certificates for the target url will not be validated. This should only be used
              on personally controlled sites using self-signed certificates.
        required: false
        default: 'yes'
        choices: ['yes', 'no']

'''

EXAMPLES = '''
# Add an Apt signing key, uses whichever key is at the URL
- apt_key: url=https://ftp-master.debian.org/keys/archive-key-6.0.asc state=present

# Add an Apt signing key, will not download if present
- apt_key: id=473041FA url=https://ftp-master.debian.org/keys/archive-key-6.0.asc state=present

# Remove an Apt signing key, uses whichever key is at the URL
- apt_key: url=https://ftp-master.debian.org/keys/archive-key-6.0.asc state=absent

# Remove a Apt specific signing key, leading 0x is valid
- apt_key: id=0x473041FA state=absent

# Add a key from a file on the Ansible server
- apt_key: data="{{ lookup('file', 'apt.gpg') }}" state=present

# Add an Apt signing key to a specific keyring file
- apt_key: id=473041FA url=https://ftp-master.debian.org/keys/archive-key-6.0.asc keyring=/etc/apt/trusted.gpg.d/debian.gpg state=present
'''


# FIXME: standardize into module_common
from traceback import format_exc
from re import compile as re_compile
# FIXME: standardize into module_common
from distutils.spawn import find_executable
from os import environ
from sys import exc_info
import traceback

match_key = re_compile("^gpg:.*key ([0-9a-fA-F]+):.*$")

REQUIRED_EXECUTABLES=['gpg', 'grep', 'apt-key']


def check_missing_binaries(module):
    missing = [e for e in REQUIRED_EXECUTABLES if not find_executable(e)]
    if len(missing):
        module.fail_json(msg="binaries are missing", names=missing)

def all_keys(module, keyring):
    if keyring:
        cmd = "apt-key --keyring %s list" % keyring
    else:
        cmd = "apt-key list"
    (rc, out, err) = module.run_command(cmd)
    results = []
    lines = out.split('\n')
    for line in lines:
        if line.startswith("pub"):
            tokens = line.split()
            code = tokens[1]
            (len_type, real_code) = code.split("/")
            results.append(real_code)
    return results

def key_present(module, key_id):
    (rc, out, err) = module.run_command("apt-key list | 2>&1 grep -i -q %s" % pipes.quote(key_id), use_unsafe_shell=True)
    return rc == 0

def download_key(module, url):
    # FIXME: move get_url code to common, allow for in-memory D/L, support proxies
    # and reuse here
    if url is None:
        module.fail_json(msg="needed a URL but was not specified")
    try:
        rsp, info = fetch_url(module, url)
        return rsp.read()
    except Exception:
        module.fail_json(msg="error getting key id from url", traceback=format_exc())

def import_key(module, keyserver, key_id):
    cmd = "apt-key adv --keyserver %s --recv %s" % (keyserver, key_id)
    (rc, out, err) = module.run_command(cmd, check_rc=True)
    return True

def add_key(module, keyfile, keyring, data=None):
    if data is not None:
        if keyring:
            cmd = "apt-key --keyring %s add -" % keyring
        else:
            cmd = "apt-key add -"
        (rc, out, err) = module.run_command(cmd, data=data, check_rc=True, binary_data=True)
    else:
        if keyring:
            cmd = "apt-key --keyring %s add %s" % (keyring, keyfile)
        else:
            cmd = "apt-key add %s" % (keyfile)
        (rc, out, err) = module.run_command(cmd, check_rc=True)
    return True

def remove_key(module, key_id, keyring):
    # FIXME: use module.run_command, fail at point of error and don't discard useful stdin/stdout
    if keyring:
        cmd = 'apt-key --keyring %s del %s' % (keyring, key_id)
    else:
        cmd = 'apt-key del %s' % key_id
    (rc, out, err) = module.run_command(cmd, check_rc=True)
    return True

def main():
    module = AnsibleModule(
        argument_spec=dict(
            id=dict(required=False, default=None),
            url=dict(required=False),
            data=dict(required=False),
            file=dict(required=False),
            key=dict(required=False),
            keyring=dict(required=False),
<<<<<<< HEAD
            state=dict(required=False, choices=['present', 'absent'], default='present'),
            validate_certs=dict(default='yes', type='bool'),
=======
            keyserver=dict(required=False),
            state=dict(required=False, choices=['present', 'absent'], default='present')
>>>>>>> 16c1b105
        ),
        supports_check_mode=True
    )

    key_id          = module.params['id']
    url             = module.params['url']
    data            = module.params['data']
    filename        = module.params['file']
    keyring         = module.params['keyring']
    state           = module.params['state']
    keyserver       = module.params['keyserver']
    changed         = False

    if key_id:
        try:
            _ = int(key_id, 16)
            if key_id.startswith('0x'):
                key_id = key_id[2:]
        except ValueError:
            module.fail_json(msg="Invalid key_id", id=key_id)

    # FIXME: I think we have a common facility for this, if not, want
    check_missing_binaries(module)

    keys = all_keys(module, keyring)
    return_values = {}

    if state == 'present':
        if key_id and key_id in keys:
            module.exit_json(changed=False)
        else:
            if not filename and not data and not keyserver:
                data = download_key(module, url)
            if key_id and key_id in keys:
                module.exit_json(changed=False)
            else:
                if module.check_mode:
                    module.exit_json(changed=True)
                if filename:
                    add_key(module, filename, keyring)
                elif keyserver:
                    import_key(module, keyserver, key_id)
                else:
                    add_key(module, "-", keyring, data)
                changed=False
                keys2 = all_keys(module, keyring)
                if len(keys) != len(keys2):
                    changed=True
                if key_id and not key_id in keys2:
                    module.fail_json(msg="key does not seem to have been added", id=key_id)
                module.exit_json(changed=changed)
    elif state == 'absent':
        if not key_id:
            module.fail_json(msg="key is required")
        if key_id in keys:
            if module.check_mode:
                module.exit_json(changed=True)
            if remove_key(module, key_id, keyring):
                changed=True
            else:
                # FIXME: module.fail_json  or exit-json immediately at point of failure
                module.fail_json(msg="error removing key_id", **return_values)

    module.exit_json(changed=changed, **return_values)

# import module snippets
from ansible.module_utils.basic import *
from ansible.module_utils.urls import *
main()<|MERGE_RESOLUTION|>--- conflicted
+++ resolved
@@ -188,13 +188,9 @@
             file=dict(required=False),
             key=dict(required=False),
             keyring=dict(required=False),
-<<<<<<< HEAD
-            state=dict(required=False, choices=['present', 'absent'], default='present'),
             validate_certs=dict(default='yes', type='bool'),
-=======
             keyserver=dict(required=False),
             state=dict(required=False, choices=['present', 'absent'], default='present')
->>>>>>> 16c1b105
         ),
         supports_check_mode=True
     )
